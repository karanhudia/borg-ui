--- conflicted
+++ resolved
@@ -22,7 +22,6 @@
   Alert,
   Divider,
   Tooltip,
-  useTheme,
 } from '@mui/material'
 import {
   Play,
@@ -71,7 +70,6 @@
 }
 
 const Backup: React.FC = () => {
-  const theme = useTheme()
   const [selectedRepository, setSelectedRepository] = useState<string>('')
   const [lockError, setLockError] = useState<{ repositoryId: number, repositoryName: string } | null>(null)
   const queryClient = useQueryClient()
@@ -488,8 +486,8 @@
             <Stack spacing={3}>
               {/* Source Directories */}
               <Box>
-                <Stack direction="row" spacing={1} alignItems="center" sx={{ mb: 1.5, color: 'text.secondary' }}>
-                  <Folder size={18} />
+                <Stack direction="row" spacing={1} alignItems="center" sx={{ mb: 1.5 }}>
+                  <Folder size={18} color="rgba(0,0,0,0.6)" />
                   <Typography variant="subtitle2" fontWeight={600} color="text.secondary">
                     Source Directories
                   </Typography>
@@ -652,8 +650,8 @@
                           {(job.progress || 0) === 0
                             ? 'Initializing backup...'
                             : (job.progress || 0) >= 100
-                              ? 'Finalizing...'
-                              : 'Processing files...'}
+                            ? 'Finalizing...'
+                            : 'Processing files...'}
                         </Typography>
                       </Stack>
                       <Typography variant="body2" color="text.secondary">
@@ -769,162 +767,6 @@
             History of backup operations
           </Typography>
 
-<<<<<<< HEAD
-          {loadingStatus ? (
-            <Box sx={{ display: 'flex', flexDirection: 'column', alignItems: 'center', py: 8 }}>
-              <CircularProgress size={48} />
-              <Typography variant="body2" color="text.secondary" sx={{ mt: 2 }}>
-                Loading backup history...
-              </Typography>
-            </Box>
-          ) : recentJobs.length === 0 ? (
-            <Box sx={{ textAlign: 'center', py: 8 }}>
-              <Box sx={{ display: 'flex', justifyContent: 'center', mb: 2 }}>
-                <Clock size={48} color="rgba(0,0,0,0.3)" />
-              </Box>
-              <Typography variant="body1" color="text.secondary">
-                No backup jobs found
-              </Typography>
-            </Box>
-          ) : (
-            <TableContainer component={Paper} variant="outlined" sx={{ borderRadius: 2 }}>
-              <Table>
-                <TableHead>
-                  <TableRow sx={{ bgcolor: 'background.default' }}>
-                    <TableCell sx={{ fontWeight: 600, color: 'text.secondary' }}>Job ID</TableCell>
-                    <TableCell sx={{ fontWeight: 600, color: 'text.secondary' }}>Repository</TableCell>
-                    <TableCell sx={{ fontWeight: 600, color: 'text.secondary' }}>Status</TableCell>
-                    <TableCell sx={{ fontWeight: 600, color: 'text.secondary' }}>Started</TableCell>
-                    <TableCell sx={{ fontWeight: 600, color: 'text.secondary' }}>Duration</TableCell>
-                    <TableCell sx={{ fontWeight: 600, color: 'text.secondary' }}>Actions</TableCell>
-                  </TableRow>
-                </TableHead>
-                <TableBody>
-                  {recentJobs.map((job: BackupJob) => (
-                    <TableRow
-                      key={job.id}
-                      hover
-                      sx={{
-                        '&:last-child td': { borderBottom: 0 },
-                        cursor: 'pointer',
-                        transition: 'background-color 0.2s'
-                      }}
-                    >
-                      <TableCell>
-                        <Typography variant="body2" fontWeight={600} color="primary">
-                          #{job.id}
-                        </Typography>
-                      </TableCell>
-                      <TableCell>
-                        <Tooltip title={job.repository} placement="top" arrow>
-                          <Stack direction="row" spacing={1} alignItems="center">
-                            <HardDrive size={16} color={theme.palette.mode === 'dark' ? theme.palette.text.secondary : 'rgba(0,0,0,0.4)'} />
-                            <Box>
-                              <Typography variant="body2" fontWeight={500}>
-                                {getRepositoryName(job.repository)}
-                              </Typography>
-                              <Typography
-                                variant="caption"
-                                color="text.secondary"
-                                sx={{
-                                  fontFamily: 'monospace',
-                                  fontSize: '0.7rem',
-                                  maxWidth: 250,
-                                  overflow: 'hidden',
-                                  textOverflow: 'ellipsis',
-                                  whiteSpace: 'nowrap',
-                                  display: 'block'
-                                }}
-                              >
-                                {job.repository}
-                              </Typography>
-                            </Box>
-                          </Stack>
-                        </Tooltip>
-                      </TableCell>
-                      <TableCell>
-                        <Chip
-                          icon={getStatusIcon(job.status)}
-                          label={job.status.charAt(0).toUpperCase() + job.status.slice(1)}
-                          color={getStatusColor(job.status)}
-                          size="small"
-                          sx={{ fontWeight: 500 }}
-                        />
-                      </TableCell>
-                      <TableCell>
-                        <Typography variant="body2" color="text.secondary">
-                          {formatDate(job.started_at)}
-                        </Typography>
-                      </TableCell>
-                      <TableCell>
-                        <Typography variant="body2" color="text.secondary">
-                          {formatTimeRange(job.started_at, job.completed_at, job.status)}
-                        </Typography>
-                      </TableCell>
-                      <TableCell>
-                        <Stack direction="row" spacing={1}>
-                          {/* Break Lock button - only for failed backups with lock errors */}
-                          {job.status === 'failed' && job.error_message?.includes('LOCK_ERROR::') && (() => {
-                            const repoPath = job.error_message.match(/LOCK_ERROR::(.+)/)?.[1].split('\n')[0]
-                            const repo = repositoriesData?.data?.repositories?.find((r: any) => r.path === repoPath)
-                            return repo ? (
-                              <Tooltip title="Break stale repository lock" arrow>
-                                <Button
-                                  size="small"
-                                  variant="contained"
-                                  color="warning"
-                                  onClick={async () => {
-                                    if (window.confirm('Are you CERTAIN no backup is currently running on this repository? Breaking the lock while a backup is running can corrupt your repository!')) {
-                                      try {
-                                        await repositoriesAPI.breakLock(repo.id)
-                                        toast.success('Lock removed successfully! You can now start a new backup.')
-                                        queryClient.invalidateQueries({ queryKey: ['backup-status'] })
-                                      } catch (error: any) {
-                                        toast.error(error.response?.data?.detail || 'Failed to break lock')
-                                      }
-                                    }
-                                  }}
-                                  sx={{ minWidth: 'auto', px: 1 }}
-                                >
-                                  <Unlock size={16} />
-                                </Button>
-                              </Tooltip>
-                            ) : null
-                          })()}
-                          {/* Download Logs button - only for completed failed/cancelled backups with logs */}
-                          {job.has_logs && job.status !== 'running' && (
-                            <Tooltip title="Download logs" arrow>
-                              <Button
-                                size="small"
-                                variant="outlined"
-                                color="info"
-                                onClick={() => handleDownloadLogs(job.id)}
-                                sx={{ minWidth: 'auto', px: 1 }}
-                              >
-                                <Download size={16} />
-                              </Button>
-                            </Tooltip>
-                          )}
-                          {job.status === 'running' && (
-                            <Button
-                              size="small"
-                              variant="outlined"
-                              color="error"
-                              startIcon={<Square size={14} />}
-                              onClick={() => handleCancelBackup(job.id)}
-                            >
-                              Cancel
-                            </Button>
-                          )}
-                        </Stack>
-                      </TableCell>
-                    </TableRow>
-                  ))}
-                </TableBody>
-              </Table>
-            </TableContainer>
-          )}
-=======
           <DataTable<BackupJob>
             data={recentJobs}
             columns={jobColumns}
@@ -939,7 +781,6 @@
               title: 'No backup jobs found',
             }}
           />
->>>>>>> c42b3d6b
         </CardContent>
       </Card>
 
